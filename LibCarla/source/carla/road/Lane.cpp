--- conflicted
+++ resolved
@@ -18,12 +18,8 @@
     return _lane_section;
   }
 
-<<<<<<< HEAD
-  const Road *Lane::GetRoad() const {
+  Road *Lane::GetRoad() const {
     DEBUG_ASSERT(_lane_section != nullptr);
-=======
-  Road *Lane::GetRoad() const {
->>>>>>> 7f62ce5a
     return _lane_section->GetRoad();
   }
 
