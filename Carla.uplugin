{
	"FileVersion": 3,
	"Version": 1,
<<<<<<< HEAD
	"VersionName": "0.2.0",
=======
	"VersionName": "0.2.1",
>>>>>>> c587a0e4
	"FriendlyName": "CARLA",
	"Description": "",
	"Category": "Science",
	"CreatedBy": "CVC",
	"CreatedByURL": "",
	"DocsURL": "",
	"MarketplaceURL": "",
	"SupportURL": "",
	"CanContainContent": true,
	"IsBetaVersion": true,
	"Installed": true,
	"Modules": [
		{
			"Name": "Carla",
			"Type": "Developer",
			"LoadingPhase": "Default",
			"AdditionalDependencies": [
				"Engine",
				"PhysXVehicles"
			]
		}
	]
}<|MERGE_RESOLUTION|>--- conflicted
+++ resolved
@@ -1,11 +1,7 @@
 {
 	"FileVersion": 3,
 	"Version": 1,
-<<<<<<< HEAD
-	"VersionName": "0.2.0",
-=======
 	"VersionName": "0.2.1",
->>>>>>> c587a0e4
 	"FriendlyName": "CARLA",
 	"Description": "",
 	"Category": "Science",
